--- conflicted
+++ resolved
@@ -1,12 +1,8 @@
 /* Compiles to /tailwind.css on the website */
 
 @import "tailwindcss";
-<<<<<<< HEAD
 @plugin "daisyui";
-
-=======
 @import url('https://fonts.googleapis.com/css2?family=Afacad:wght@100..1000&family=Combo&display=swap');
->>>>>>> c09ce02e
 
 @theme {
     /* Colors */
