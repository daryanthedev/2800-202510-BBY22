--- conflicted
+++ resolved
@@ -78,12 +78,8 @@
         const damage = userPoints.textContent ?? "0";
         const damageNumber = parseInt(damage);
         await attackEnemy(damageNumber);
-        location.reload();
-<<<<<<< HEAD
-    });
-=======
- 
->>>>>>> 3d876c9d
+        location.reload(); 
+    }); 
 
     itemsButton?.addEventListener("click", () => {
         battleMenu?.classList.add("hidden");
