<!DOCTYPE html>
<html lang="en">
    <head>
        <%- include('partials/header') %>
        <title>QuietQuest</title>
    </head>

    <body class="bg-quietquest-green font-afacad pb-20">
        <!-- Add bottom padding so bottom nav doesn't cover content -->

        <!-- Desktop Top Navbar -->
        <nav
            class="hidden md:block fixed top-0 left-0 right-0 bg-[var(--color-quietquest-blue)] text-[var(--color-quietquest-cream)] z-50 transition-all duration-300"
        >
            <div class="container mx-auto px-4">
                <div class="flex justify-between items-center h-16">
                    <!-- Logo -->
                    <div class="flex-shrink-0 flex items-center">
                        <img src="/quietQuestIcons/Logo Wide.svg" alt="Quiet Quest Logo" class="h-10 w-auto object-contain" />
                    </div>

                    <!-- Desktop Navigation -->
                    <div class="flex items-center space-x-6">
                        <a href="#" class="flex items-center space-x-2 hover:text-[var(--color-quietquest-gold)] transition-colors">
                            <img src="/quietQuestIcons/home.svg" alt="home" class="h-5 w-5" />
                            <span>Home</span>
                        </a>
<<<<<<< HEAD
                        <a href="/shop" class="flex items-center space-x-1 hover:text-[var(--color-quietquest-gold)] transition-colors">
=======
                        <a href="#" class="flex items-center space-x-2 hover:text-[var(--color-quietquest-gold)] transition-colors">
                            <img src="/quietQuestIcons/store.svg" alt="store" class="h-5 w-5" />
>>>>>>> 4e6d894c
                            <span>Shop</span>
                        </a>
                        <a href="#" class="flex items-center space-x-2 hover:text-[var(--color-quietquest-gold)] transition-colors">
                            <img src="/quietQuestIcons/bookmark.svg" alt="bookmark" class="h-5 w-5" />
                            <span>Journal</span>
                        </a>
                        <a href="#" class="flex items-center space-x-2 hover:text-[var(--color-quietquest-gold)] transition-colors">
                            <img src="/quietQuestIcons/user-circle.svg" alt="profile" class="h-5 w-5" />
                            <span>Profile</span>
                        </a>
                        <a href="/logout" class="hover:text-[var(--color-quietquest-gold)] transition-colors">Logout</a>
                    </div>
                </div>
            </div>
        </nav>

        <!-- Main content -->
        <main class="pt-8 md:pt-20 px-4">
            <!-- Streaks Button -->
            <div class="mb-6">
                <button
                    class="bg-[var(--color-quietquest-gold)] text-[var(--color-quietquest-dark)] font-bold px-4 py-2 rounded-full shadow flex items-center space-x-2"
                >
                    <span>🔥</span>
                    <span>Streaks</span>
                </button>
            </div>

            <!-- Monster Info Section -->
            <div class="contains-monster-info flex flex-col items-center space-y-4 mb-10">
                <!-- White Circle -->
                <div class="w-32 h-32 rounded-full bg-white"></div>

                <!-- Monster Name -->
                <div class="w-48 h-10 bg-white rounded shadow flex items-center justify-center font-bold">Monster Name</div>

                <!-- Points -->
                <div class="text-lg font-semibold">Points: 123</div>

                <!-- Fight Button -->
                <button class="bg-[var(--color-quietquest-blue)] text-[var(--color-quietquest-cream)] px-6 py-2 rounded shadow">
                    Fight
                </button>
            </div>

            <!-- Goals Section -->
            <div class="goals space-y-4">
                <!-- Goals Header -->
                <div class="flex justify-between items-center">
                    <p class="text-xl font-bold">Goals</p>
                    <button class="bg-[var(--color-quietquest-gold)] text-[var(--color-quietquest-dark)] px-4 py-1 rounded shadow">
                        Filter
                    </button>
                </div>

                <!-- Goal Items -->
                <div class="space-y-2">
                    <p>🎯 Goal 1: Practice mindfulness</p>
                    <p>🎯 Goal 2: Journal for 5 minutes</p>
                    <p>🎯 Goal 3: Take a short walk</p>
                </div>
            </div>
        </main>

        <!-- Mobile Bottom Navbar -->
        <nav
            class="block md:hidden fixed bottom-0 left-0 right-0 bg-[var(--color-quietquest-blue)] text-[var(--color-quietquest-cream)] z-50 py-2"
        >
            <div class="container mx-auto px-4">
                <div class="flex justify-around items-center">
                    <a href="#" class="flex flex-col items-center p-2 text-sm">
                        <img src="/quietQuestIcons/home.svg" alt="home" class="h-6 w-6" />
                    </a>
                    <a href="#" class="flex flex-col items-center p-2 text-sm">
                        <img src="/quietQuestIcons/store.svg" alt="store" class="h-6 w-6" />
                    </a>
                    <a href="#" class="flex flex-col items-center p-2 text-sm">
                        <img src="/quietQuestIcons/bookmark.svg" alt="journal" class="h-6 w-6" />
                    </a>
                    <a href="#" class="flex flex-col items-center p-2 text-sm">
                        <img src="/quietQuestIcons/user-circle.svg" alt="profile" class="h-6 w-6" />
                    </a>
                    <a href="/logout" class="text-sm">Logout</a>
                </div>
            </div>
        </nav>
    </body>
</html><|MERGE_RESOLUTION|>--- conflicted
+++ resolved
@@ -25,12 +25,8 @@
                             <img src="/quietQuestIcons/home.svg" alt="home" class="h-5 w-5" />
                             <span>Home</span>
                         </a>
-<<<<<<< HEAD
                         <a href="/shop" class="flex items-center space-x-1 hover:text-[var(--color-quietquest-gold)] transition-colors">
-=======
-                        <a href="#" class="flex items-center space-x-2 hover:text-[var(--color-quietquest-gold)] transition-colors">
                             <img src="/quietQuestIcons/store.svg" alt="store" class="h-5 w-5" />
->>>>>>> 4e6d894c
                             <span>Shop</span>
                         </a>
                         <a href="#" class="flex items-center space-x-2 hover:text-[var(--color-quietquest-gold)] transition-colors">
