<nav class="block md:hidden fixed bottom-0 left-0 right-0 bg-[var(--color-quietquest-blue)] text-[var(--color-quietquest-cream)] z-50 py-2">
    <div class="container mx-auto px-4">
        <div class="flex justify-around items-center">
            <a href="/" class="flex flex-col items-center p-2 text-sm">
                <img src="/quietQuestIcons/home.svg" alt="home" class="h-6 w-6" />
            </a>
            <a href="/shop" class="flex flex-col items-center p-2 text-sm">
                <img src="/quietQuestIcons/store.svg" alt="store" class="h-6 w-6" />
            </a>
<<<<<<< HEAD
            <a href="#" class="flex flex-col items-center p-2 text-sm">
                <img src="/quietQuestIcons/bookmark.svg" alt="journal" class="h-6 w-6" />
            </a>
=======
>>>>>>> 71c2e42c
            <a href="/profile" class="flex flex-col items-center p-2 text-sm">
                <img src="/quietQuestIcons/user-circle.svg" alt="profile" class="h-6 w-6" />
            </a>
            <a href="/settings" class="flex flex-col items-center p-2 text-sm">
                <i alt="settings" class="bx bxs-cog text-orange-50 w-fit text-3xl"></i>
            </a>
        </div>
    </div>
</nav><|MERGE_RESOLUTION|>--- conflicted
+++ resolved
@@ -6,13 +6,7 @@
             </a>
             <a href="/shop" class="flex flex-col items-center p-2 text-sm">
                 <img src="/quietQuestIcons/store.svg" alt="store" class="h-6 w-6" />
-            </a>
-<<<<<<< HEAD
-            <a href="#" class="flex flex-col items-center p-2 text-sm">
-                <img src="/quietQuestIcons/bookmark.svg" alt="journal" class="h-6 w-6" />
-            </a>
-=======
->>>>>>> 71c2e42c
+            </a> 
             <a href="/profile" class="flex flex-col items-center p-2 text-sm">
                 <img src="/quietQuestIcons/user-circle.svg" alt="profile" class="h-6 w-6" />
             </a>
