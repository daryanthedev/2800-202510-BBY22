<!-- Desktop Top Navbar -->
<nav
    class="hidden md:block fixed top-0 left-0 right-0 bg-[var(--color-quietquest-blue)] text-[var(--color-quietquest-cream)] z-50 transition-all duration-300"
>
    <div class="container mx-auto px-4">
        <div class="flex justify-between items-center h-16">
            <!-- Logo -->
            <div class="flex-shrink-0 flex items-center">
                <img src="/quietQuestIcons/Logo Wide.svg" alt="Quiet Quest Logo" class="h-10 w-auto object-contain" />
            </div>

            <!-- Desktop Navigation -->
            <div class="flex items-center space-x-6">
                <a href="/" class="flex items-center space-x-2 hover:text-[var(--color-quietquest-gold)] transition-colors">
                    <img src="/quietQuestIcons/home.svg" alt="home" class="h-5 w-5" />
                    <span>Home</span>
                </a>
                <a href="/shop" class="flex items-center space-x-1 hover:text-[var(--color-quietquest-gold)] transition-colors">
                    <img src="/quietQuestIcons/store.svg" alt="store" class="h-5 w-5" />
                    <span>Shop</span>
                </a>
                <a href="#" class="flex items-center space-x-2 hover:text-[var(--color-quietquest-gold)] transition-colors">
<<<<<<< HEAD
                    <img src="/quietQuestIcons/bookmark.svg" alt="bookmark" class="h-5 w-5" />
                    <span>Journal</span>
                </a>
                <a href="/profile" class="flex items-center space-x-2 hover:text-[var(--color-quietquest-gold)] transition-colors">
=======
>>>>>>> 71c2e42c
                    <img src="/quietQuestIcons/user-circle.svg" alt="profile" class="h-5 w-5" />
                    <span>Profile</span>
                </a>
                <a href="/settings" class="flex items-center hover:text-[var(--color-quietquest-gold)] transition-colors group">
                    <div class="h-5 w-5 flex items-center justify-center mr-1.5">
                        <i class="bx bxs-cog text-orange-50 text-[20px] leading-none"></i>
                    </div>
                    <span>Settings</span>
                </a>
            </div>
        </div>
    </div>
</nav><|MERGE_RESOLUTION|>--- conflicted
+++ resolved
@@ -19,14 +19,8 @@
                     <img src="/quietQuestIcons/store.svg" alt="store" class="h-5 w-5" />
                     <span>Shop</span>
                 </a>
-                <a href="#" class="flex items-center space-x-2 hover:text-[var(--color-quietquest-gold)] transition-colors">
-<<<<<<< HEAD
-                    <img src="/quietQuestIcons/bookmark.svg" alt="bookmark" class="h-5 w-5" />
-                    <span>Journal</span>
-                </a>
-                <a href="/profile" class="flex items-center space-x-2 hover:text-[var(--color-quietquest-gold)] transition-colors">
-=======
->>>>>>> 71c2e42c
+                <a href="#" class="flex items-center space-x-2 hover:text-[var(--color-quietquest-gold)] transition-colors"> 
+                
                     <img src="/quietQuestIcons/user-circle.svg" alt="profile" class="h-5 w-5" />
                     <span>Profile</span>
                 </a>
