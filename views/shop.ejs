<!DOCTYPE html>
<html lang="en">
    <head>
        <%- include('partials/header') %>
        <title>QuietQuest — Shop</title>
<<<<<<< HEAD
        <style>
            @keyframes fade-in-out {
                0%,
                100% {
                    opacity: 0;
                    transform: translateY(-20px);
                }
                10%,
                90% {
                    opacity: 1;
                    transform: translateY(0);
                }
            }
        </style>
    </head>

    <body class="bg-quietquest-gold font-afacad min-h-screen relative">
        <!-- Header -->
=======
        <link href="https://fonts.googleapis.com/css2?family=Afacad:wght@100..1000&family=Combo&display=swap" rel="stylesheet" />
    </head>

    <body class="bg-quietquest-gold font-afacad min-h-screen">
        <%- include('partials/topNavbar') %>

        <!-- Banner -->
>>>>>>> 9bd5feee
        <header class="bg-quietquest-blue text-quietquest-cream text-center py-8">
            <h1 class="font-combo text-4xl">Shop</h1>
            <p class="mt-2 text-lg">Browse our treasures</p>
        </header>

<<<<<<< HEAD
        <!-- Toast Notification Top Center -->
        <% if (success || error) { %>
        <div
            id="toast"
            class="fixed top-4 left-1/2 transform -translate-x-1/2 max-w-md w-full px-6 py-4 rounded-lg shadow-lg text-white flex items-center space-x-3 <% if (success) { %> bg-green-500 <% } else { %> bg-red-500 <% } %> animate-[fade-in-out_4s_ease-in-out] text-base"
        >
            <span>
                <% if (success) { %>
                ✓ "<%= success %>" added to inventory!
                <% } else { %>
                ⚠️
                <%= error %>
                <% } %>
            </span>
        </div>
        <script>
            setTimeout(() => {
                const t = document.getElementById("toast");
                t?.remove();
                history.replaceState(null, "", location.pathname);
            }, 4000);
        </script>
        <% } %>

        <!-- Items Grid -->
        <main class="p-4 grid grid-cols-2 gap-4">
            <% items.forEach((item, idx) => { %>
            <div class="relative bg-quietquest-blue/70 rounded-2xl shadow-lg p-5 flex flex-col items-center">
                <!-- Image -->
=======
        <!-- Grid -->
        <main class="p-4 grid grid-cols-2 gap-4">
            <% for (let i=1; i <=10; i++) { %>
            <div class="bg-quietquest-blue/70 rounded-2xl shadow-lg p-5 flex flex-col items-center">
>>>>>>> 9bd5feee
                <div class="bg-quietquest-cream/50 rounded-full p-4 mb-3">
                    <img src="<%= item.imageUrl %>" alt="<%= item.name %>" class="w-16 h-16 object-cover" />
                </div>
<<<<<<< HEAD

                <!-- Name & Description -->
                <h2 class="text-white font-semibold text-center mb-1"><%= item.name %></h2>
                <p class="text-white text-center text-sm mb-2"><%= item.description %></p>

                <!-- Price -->
                <span class="text-white font-medium mb-4"><%= item.price %> pts</span>

                <!-- CSS-only Confirmation Dialog -->
                <form action="/api/shop/buy" method="POST" class="w-full">
                    <input type="hidden" name="itemName" value="<%= item.name %>" />
                    <input id="confirm-<%= idx %>" type="checkbox" class="peer hidden" />

                    <label
                        for="confirm-<%= idx %>"
                        class="w-full py-2 block text-center bg-quietquest-green hover:bg-quietquest-dark-gold text-quietquest-dark rounded-md font-semibold transition-colors cursor-pointer"
                    >
                        Buy
                    </label>

                    <div
                        class="absolute inset-0 flex items-center justify-center bg-transparent backdrop-blur-0 pointer-events-none opacity-0 peer-checked:backdrop-blur-sm peer-checked:pointer-events-auto peer-checked:opacity-100 transition-all duration-300"
                    >
                        <div class="bg-quietquest-cream rounded-lg shadow-lg p-6 max-w-xs w-full mx-4">
                            <p class="text-quietquest-dark text-center mb-4">
                                Are you sure you want to buy
                                <span class="font-semibold"><%= item.name %></span>?
                            </p>
                            <div class="flex justify-around">
                                <!-- Yes submits -->
                                <button type="submit" class="px-4 py-2 bg-quietquest-green text-quietquest-dark rounded-md cursor-pointer">
                                    Yes
                                </button>
                                <!-- No closes -->
                                <label
                                    for="confirm-<%= idx %>"
                                    class="px-4 py-2 bg-quietquest-dark-gold text-quietquest-dark rounded-md cursor-pointer"
                                >
                                    No
                                </label>
                            </div>
                        </div>
                    </div>
                </form>
            </div>
            <% }) %>
        </main>
=======
                <p class="text-white text-center text-sm mb-4">Short description for item <%= i %></p>
                <button
                    data-item="<%= i %>"
                    class="details-button cursor-pointer w-full py-2 bg-quietquest-green hover:bg-quietquest-dark-gold text-quietquest-dark rounded-md font-semibold transition-colors"
                >
                    Buy
                </button>
            </div>
            <% } %>
        </main>
        <%- include('partials/bottomNavbar') %>
>>>>>>> 9bd5feee
    </body>
</html><|MERGE_RESOLUTION|>--- conflicted
+++ resolved
@@ -3,7 +3,6 @@
     <head>
         <%- include('partials/header') %>
         <title>QuietQuest — Shop</title>
-<<<<<<< HEAD
         <style>
             @keyframes fade-in-out {
                 0%,
@@ -22,21 +21,12 @@
 
     <body class="bg-quietquest-gold font-afacad min-h-screen relative">
         <!-- Header -->
-=======
-        <link href="https://fonts.googleapis.com/css2?family=Afacad:wght@100..1000&family=Combo&display=swap" rel="stylesheet" />
-    </head>
-
-    <body class="bg-quietquest-gold font-afacad min-h-screen">
         <%- include('partials/topNavbar') %>
-
-        <!-- Banner -->
->>>>>>> 9bd5feee
         <header class="bg-quietquest-blue text-quietquest-cream text-center py-8">
             <h1 class="font-combo text-4xl">Shop</h1>
             <p class="mt-2 text-lg">Browse our treasures</p>
         </header>
 
-<<<<<<< HEAD
         <!-- Toast Notification Top Center -->
         <% if (success || error) { %>
         <div
@@ -66,17 +56,9 @@
             <% items.forEach((item, idx) => { %>
             <div class="relative bg-quietquest-blue/70 rounded-2xl shadow-lg p-5 flex flex-col items-center">
                 <!-- Image -->
-=======
-        <!-- Grid -->
-        <main class="p-4 grid grid-cols-2 gap-4">
-            <% for (let i=1; i <=10; i++) { %>
-            <div class="bg-quietquest-blue/70 rounded-2xl shadow-lg p-5 flex flex-col items-center">
->>>>>>> 9bd5feee
                 <div class="bg-quietquest-cream/50 rounded-full p-4 mb-3">
                     <img src="<%= item.imageUrl %>" alt="<%= item.name %>" class="w-16 h-16 object-cover" />
                 </div>
-<<<<<<< HEAD
-
                 <!-- Name & Description -->
                 <h2 class="text-white font-semibold text-center mb-1"><%= item.name %></h2>
                 <p class="text-white text-center text-sm mb-2"><%= item.description %></p>
@@ -123,18 +105,6 @@
             </div>
             <% }) %>
         </main>
-=======
-                <p class="text-white text-center text-sm mb-4">Short description for item <%= i %></p>
-                <button
-                    data-item="<%= i %>"
-                    class="details-button cursor-pointer w-full py-2 bg-quietquest-green hover:bg-quietquest-dark-gold text-quietquest-dark rounded-md font-semibold transition-colors"
-                >
-                    Buy
-                </button>
-            </div>
-            <% } %>
-        </main>
         <%- include('partials/bottomNavbar') %>
->>>>>>> 9bd5feee
     </body>
 </html>