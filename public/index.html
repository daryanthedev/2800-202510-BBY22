<!doctype html>
<html lang="en">
<<<<<<< HEAD
  <head>
    <meta charset="utf-8" />
    <meta name="viewport" content="width=device-width, initial-scale=1" />
    <title>QuietQuest 🌿</title>
    <link rel="stylesheet" href="css/styles.css" />
  </head>

  <body>
    <!-- Navbar -->
    <nav class="navbar">
      <div class="navbar-container">
        <p>Hello World!</p>
      <div class="navbar-parent-container">
  
        <!-- QuietQuest Logo -->
        <a class="navbar-quietquest-logo" href="#top-of-page">
          <img src="/images/QuietQuest.jpg" alt="QuietQuest">
          <b>QuietQuest</b>
        </a>
  
        <!-- Left Side: Overview, Features, About Us and Contact -->
        <ul class="navbar-left-side-label-parent-container">
          <li class="navbar-left-side-label-child-container">
            <a class="navbar-left-side-labels" href="#overview">Overview</a>
          </li>
          <li class="navbar-left-side-label-child-container">
            <a class="navbar-left-side-labels" href="#features">Features</a>
          </li>
          <li class="navbar-left-side-label-child-container">
            <a class="navbar-left-side-labels" href="#about">About Us</a>
          </li>
          <li class="navbar-left-side-label-child-container">
            <a class="navbar-left-side-labels" href="#contact">Contact</a>
          </li>
        </ul>
  
        <!-- Right Side: Login / Sign Up -->
        <div class="navbar-right-side-label-parent-container">
          <a href="/test">Login / Sign Up</a>
        </div>
  
      </div>
    </nav>
  
    <!-- Welcome to QuietQuest -->
    <div class="welcome-message-parent-container">
  
      <!-- Welcome Message -->
      <h1 class="welcome-to-quietquest">Welcome to QuietQuest</h1>
  
      <!-- Subheading for Welcome Message -->
      <h2 class="welcome-message-subheading">Improves self-confidence :D</h2>
  
      <!-- Login / Sign Up -->
      <a href="/test">Login / Sign Up</a>
  
      <!-- QuietQuest Background Image -->
      <a href="./images/QuietQuest.jpg" alt="QuietQuest"></a>
    </div>
  
    <!-- Change this later -->
    <!-- Allows User to Scroll to the Top When Clicking the Logo Button -->
    <div id="top-of-page"></div>
  
    <!-- Div Container for Overview Section -->
    <div class="overview-section-parent-container" id="overview">
  
      <!-- Overview Title -->
      <h2 class="overview-section-title">Overview</h2>
      <div class="overview-section-child-container">
  
        <!-- Overview Text and Image 1 -->
        <h3 class="overview-text">QuietQuest is a...</h2>
          <img href="./images/Inspiration1.png" alt="inspiration">
  
          <!-- Overview Text and Image 2 -->
          <h3 class="overview-text">QuietQuest is a...</h2>
            <img href="./images/Inspiration2.png" alt="inspiration">
  
            <!-- Overview Text and Image 3 -->
            <h3 class="overview-text">QuietQuest is a...</h2>
              <img href="./images/Inspiration3.png" alt="inspiration">
      </div>
    </div>
  
    <!-- Div Container for Features Section -->
    <div class="features-section-parent-container" id="features">
  
      <!-- Features Title -->
      <h2 class="features-section-title">Features</h2>
      <div class="features-section-child-container">
  
        <!-- Features Text and Image 1 -->
        <h3 class="features-text">Feature 1...</h2>
          <img href="./images/Feature1.png" alt="Feature"></a>
  
          <!-- Features Text and Image 2 -->
          <h3 class="features-text">Feature 2...</h2>
            <img href="./images/Feature2.png" alt="Feature"></a>
  
            <!-- Features Text and Image 3 -->
            <h3 class="features-text">Feature 3...</h2>
              <img href="./images/Feature3.png" alt="Feature"></a>
      </div>
    </div>
  
    <!-- Div Container for the About Us Page-->
    <div class="about-us-parent-container" id="about">
  
      <!-- About Us title-->
      <h2 class="about-us-title">About Us</h2>
  
      <!-- Nick Nepomuceno -->
      <div class="nick-parent-container">
        <div class="nick-child-container">
          <img class="team-profile-picture" src="./images/nick.jpg" alt="Nick's profile image">
          <h3 class="profile-title">Nick Nepomuceno</h3>
          <p class="profile-description">Project Manager Main</p>
          <p>Nick is...</p>
        </div>
      </div>
  
      <!-- Angelo Santos -->
      <div class="angelo-parent-container">
        <div class="angelo-child-container">
          <img class="team-profile-picture" src="./images/angelo.jpg" alt="Angelo's profile image">
          <h3 class="profile-title">Angelo Santos</h3>
          <p class="profile-description">Co-Project Manager - Co-Designer</p>
          <p>Angelo is is...</p>
        </div>
      </div>
  
      <!-- Andrew Hwang -->
      <div class="andrew-parent-container">
        <div class="andrew-child-container">
          <img class="team-profile-picture" src="./images/andrew.jpg" alt="Andrew's profile image">
          <h3 class="profile-title">Andrew Hwang</h3>
          <p class="profile-description">Lead Designer</p>
          <p>Andrew is...</p>
        </div>
      </div>
  
      <!-- Daryan Worya -->
      <div class="daryan-parent-container">
        <div class="daryan-child-container">
          <img class="team-profile-picture" src="./images/daryan.jpg" alt="Daryan's profile image">
          <h3 class="profile-title">Daryan Worya</h3>
          <p class="profile-description">Co-Designer - Co-Backend</p>
          <p>Daryan is...</p>
        </div>
      </div>
  
      <!-- Giorgio Donatelli -->
      <div class="giorgio-parent-container">
        <div class="giorgio-child-container">
          <img class="team-profile-picture" src="./images/giorgio.jpg" alt="Giorgio's profile image">
          <h3 class="profile-title">Giorgio Donatelli</h3>
          <p class="profile-description">Lead Backend</p>
          <p>Giorgio is...</p>
        </div>
      </div>
  
    </div>
  
    <div class="contact-page-parent-container" id="contact">
  
      <div class="contact-page-child-container">
        <button type="button" class="social-media-logo">Continue with Google</button>
        <button type="button" class="social-media-logo">Continue with
          Facebook</button>
        <button type="button" class="social-media-logo">Continue with Twitter</button>
      </div>
    </div>
  
    <script src="js/script.js" type="module"></script>
  </body>
  
  </html>
=======

<head>
  <meta charset="utf-8" />
  <meta name="viewport" content="width=device-width, initial-scale=1" />
  <title>QuestQuest 🌿</title>
  <link rel="stylesheet" href="css/styles.css" />
</head>

<body>
  <!-- Navbar -->
  <nav class="navbar">
    <div class="navbar-parent-container">

      <!-- QuietQuest Logo -->
      <a class="navbar-quietquest-logo" href="#top-of-page">
        <img src="/images/QuietQuest.jpg" alt="QuietQuest">
        <b>QuietQuest</b>
      </a>

      <!-- Left Side: Overview, Features, About Us and Contact -->
      <ul class="navbar-left-side-label-parent-container">
        <li class="navbar-left-side-label-child-container">
          <a class="navbar-left-side-labels" href="#overview">Overview</a>
        </li>
        <li class="navbar-left-side-label-child-container">
          <a class="navbar-left-side-labels" href="#features">Features</a>
        </li>
        <li class="navbar-left-side-label-child-container">
          <a class="navbar-left-side-labels" href="#about">About Us</a>
        </li>
        <li class="navbar-left-side-label-child-container">
          <a class="navbar-left-side-labels" href="#contact">Contact</a>
        </li>
      </ul>

      <!-- Right Side: Login / Sign Up -->
      <div class="navbar-right-side-label-parent-container">
        <a href="/test">Login / Sign Up</a>
      </div>

    </div>
  </nav>

  <!-- Welcome to QuietQuest -->
  <div class="welcome-message-parent-container">

    <!-- Welcome Message -->
    <h1 class="welcome-to-quietquest">Welcome to QuietQuest</h1>

    <!-- Subheading for Welcome Message -->
    <h2 class="welcome-message-subheading">Improves self-confidence :D</h2>

    <!-- Login / Sign Up -->
    <a href="/test">Login / Sign Up</a>

    <!-- QuietQuest Background Image -->
    <a href="./images/QuietQuest.jpg" alt="QuietQuest"></a>
  </div>

  <!-- Change this later -->
  <!-- Allows User to Scroll to the Top When Clicking the Logo Button -->
  <div id="top-of-page"></div>

  <!-- Div Container for Overview Section -->
  <div class="overview-section-parent-container" id="overview">

    <!-- Overview Title -->
    <h2 class="overview-section-title">Overview</h2>
    <div class="overview-section-child-container">

      <!-- Overview Text and Image 1 -->
      <h3 class="overview-text">QuietQuest is a...</h2>
        <img href="./images/Inspiration1.png" alt="inspiration">

        <!-- Overview Text and Image 2 -->
        <h3 class="overview-text">QuietQuest is a...</h2>
          <img href="./images/Inspiration2.png" alt="inspiration">

          <!-- Overview Text and Image 3 -->
          <h3 class="overview-text">QuietQuest is a...</h2>
            <img href="./images/Inspiration3.png" alt="inspiration">
    </div>
  </div>

  <!-- Div Container for Features Section -->
  <div class="features-section-parent-container" id="features">

    <!-- Features Title -->
    <h2 class="features-section-title">Features</h2>
    <div class="features-section-child-container">

      <!-- Features Text and Image 1 -->
      <h3 class="features-text">Feature 1...</h2>
        <img href="./images/Feature1.png" alt="Feature"></a>

        <!-- Features Text and Image 2 -->
        <h3 class="features-text">Feature 2...</h2>
          <img href="./images/Feature2.png" alt="Feature"></a>

          <!-- Features Text and Image 3 -->
          <h3 class="features-text">Feature 3...</h2>
            <img href="./images/Feature3.png" alt="Feature"></a>
    </div>
  </div>

  <!-- Div Container for the About Us Page-->
  <div class="about-us-parent-container" id="about">

    <!-- About Us title-->
    <h2 class="about-us-title">About Us</h2>

    <!-- Nick Nepomuceno -->
    <div class="nick-parent-container">
      <div class="nick-child-container">
        <img class="team-profile-picture" src="./images/nick.jpg" alt="Nick's profile image">
        <h3 class="profile-title">Nick Nepomuceno</h3>
        <p class="profile-description">Project Manager Main</p>
        <p>Nick is...</p>
      </div>
    </div>

    <!-- Angelo Santos -->
    <div class="angelo-parent-container">
      <div class="angelo-child-container">
        <img class="team-profile-picture" src="./images/angelo.jpg" alt="Angelo's profile image">
        <h3 class="profile-title">Angelo Santos</h3>
        <p class="profile-description">Co-Project Manager - Co-Designer</p>
        <p>Angelo is is...</p>
      </div>
    </div>

    <!-- Andrew Hwang -->
    <div class="andrew-parent-container">
      <div class="andrew-child-container">
        <img class="team-profile-picture" src="./images/andrew.jpg" alt="Andrew's profile image">
        <h3 class="profile-title">Andrew Hwang</h3>
        <p class="profile-description">Lead Designer</p>
        <p>Andrew is...</p>
      </div>
    </div>

    <!-- Daryan Worya -->
    <div class="daryan-parent-container">
      <div class="daryan-child-container">
        <img class="team-profile-picture" src="./images/daryan.jpg" alt="Daryan's profile image">
        <h3 class="profile-title">Daryan Worya</h3>
        <p class="profile-description">Co-Designer - Co-Backend</p>
        <p>Daryan is...</p>
      </div>
    </div>

    <!-- Giorgio Donatelli -->
    <div class="giorgio-parent-container">
      <div class="giorgio-child-container">
        <img class="team-profile-picture" src="./images/giorgio.jpg" alt="Giorgio's profile image">
        <h3 class="profile-title">Giorgio Donatelli</h3>
        <p class="profile-description">Lead Backend</p>
        <p>Giorgio is...</p>
      </div>
    </div>

  </div>

  <div class="contact-page-parent-container" id="contact">
    
    <div class="contact-page-child-container">
      <button type="button" class="social-media-logo">Continue with Google</button>
      <button type="button" class="social-media-logo">Continue with
        Facebook</button>
      <button type="button" class="social-media-logo">Continue with Twitter</button>
    </div>
  </div>

  <script src="js/script.js" type="module"></script>
</body>

</html>
>>>>>>> 9e360937
<|MERGE_RESOLUTION|>--- conflicted
+++ resolved
@@ -1,185 +1,5 @@
 <!doctype html>
 <html lang="en">
-<<<<<<< HEAD
-  <head>
-    <meta charset="utf-8" />
-    <meta name="viewport" content="width=device-width, initial-scale=1" />
-    <title>QuietQuest 🌿</title>
-    <link rel="stylesheet" href="css/styles.css" />
-  </head>
-
-  <body>
-    <!-- Navbar -->
-    <nav class="navbar">
-      <div class="navbar-container">
-        <p>Hello World!</p>
-      <div class="navbar-parent-container">
-  
-        <!-- QuietQuest Logo -->
-        <a class="navbar-quietquest-logo" href="#top-of-page">
-          <img src="/images/QuietQuest.jpg" alt="QuietQuest">
-          <b>QuietQuest</b>
-        </a>
-  
-        <!-- Left Side: Overview, Features, About Us and Contact -->
-        <ul class="navbar-left-side-label-parent-container">
-          <li class="navbar-left-side-label-child-container">
-            <a class="navbar-left-side-labels" href="#overview">Overview</a>
-          </li>
-          <li class="navbar-left-side-label-child-container">
-            <a class="navbar-left-side-labels" href="#features">Features</a>
-          </li>
-          <li class="navbar-left-side-label-child-container">
-            <a class="navbar-left-side-labels" href="#about">About Us</a>
-          </li>
-          <li class="navbar-left-side-label-child-container">
-            <a class="navbar-left-side-labels" href="#contact">Contact</a>
-          </li>
-        </ul>
-  
-        <!-- Right Side: Login / Sign Up -->
-        <div class="navbar-right-side-label-parent-container">
-          <a href="/test">Login / Sign Up</a>
-        </div>
-  
-      </div>
-    </nav>
-  
-    <!-- Welcome to QuietQuest -->
-    <div class="welcome-message-parent-container">
-  
-      <!-- Welcome Message -->
-      <h1 class="welcome-to-quietquest">Welcome to QuietQuest</h1>
-  
-      <!-- Subheading for Welcome Message -->
-      <h2 class="welcome-message-subheading">Improves self-confidence :D</h2>
-  
-      <!-- Login / Sign Up -->
-      <a href="/test">Login / Sign Up</a>
-  
-      <!-- QuietQuest Background Image -->
-      <a href="./images/QuietQuest.jpg" alt="QuietQuest"></a>
-    </div>
-  
-    <!-- Change this later -->
-    <!-- Allows User to Scroll to the Top When Clicking the Logo Button -->
-    <div id="top-of-page"></div>
-  
-    <!-- Div Container for Overview Section -->
-    <div class="overview-section-parent-container" id="overview">
-  
-      <!-- Overview Title -->
-      <h2 class="overview-section-title">Overview</h2>
-      <div class="overview-section-child-container">
-  
-        <!-- Overview Text and Image 1 -->
-        <h3 class="overview-text">QuietQuest is a...</h2>
-          <img href="./images/Inspiration1.png" alt="inspiration">
-  
-          <!-- Overview Text and Image 2 -->
-          <h3 class="overview-text">QuietQuest is a...</h2>
-            <img href="./images/Inspiration2.png" alt="inspiration">
-  
-            <!-- Overview Text and Image 3 -->
-            <h3 class="overview-text">QuietQuest is a...</h2>
-              <img href="./images/Inspiration3.png" alt="inspiration">
-      </div>
-    </div>
-  
-    <!-- Div Container for Features Section -->
-    <div class="features-section-parent-container" id="features">
-  
-      <!-- Features Title -->
-      <h2 class="features-section-title">Features</h2>
-      <div class="features-section-child-container">
-  
-        <!-- Features Text and Image 1 -->
-        <h3 class="features-text">Feature 1...</h2>
-          <img href="./images/Feature1.png" alt="Feature"></a>
-  
-          <!-- Features Text and Image 2 -->
-          <h3 class="features-text">Feature 2...</h2>
-            <img href="./images/Feature2.png" alt="Feature"></a>
-  
-            <!-- Features Text and Image 3 -->
-            <h3 class="features-text">Feature 3...</h2>
-              <img href="./images/Feature3.png" alt="Feature"></a>
-      </div>
-    </div>
-  
-    <!-- Div Container for the About Us Page-->
-    <div class="about-us-parent-container" id="about">
-  
-      <!-- About Us title-->
-      <h2 class="about-us-title">About Us</h2>
-  
-      <!-- Nick Nepomuceno -->
-      <div class="nick-parent-container">
-        <div class="nick-child-container">
-          <img class="team-profile-picture" src="./images/nick.jpg" alt="Nick's profile image">
-          <h3 class="profile-title">Nick Nepomuceno</h3>
-          <p class="profile-description">Project Manager Main</p>
-          <p>Nick is...</p>
-        </div>
-      </div>
-  
-      <!-- Angelo Santos -->
-      <div class="angelo-parent-container">
-        <div class="angelo-child-container">
-          <img class="team-profile-picture" src="./images/angelo.jpg" alt="Angelo's profile image">
-          <h3 class="profile-title">Angelo Santos</h3>
-          <p class="profile-description">Co-Project Manager - Co-Designer</p>
-          <p>Angelo is is...</p>
-        </div>
-      </div>
-  
-      <!-- Andrew Hwang -->
-      <div class="andrew-parent-container">
-        <div class="andrew-child-container">
-          <img class="team-profile-picture" src="./images/andrew.jpg" alt="Andrew's profile image">
-          <h3 class="profile-title">Andrew Hwang</h3>
-          <p class="profile-description">Lead Designer</p>
-          <p>Andrew is...</p>
-        </div>
-      </div>
-  
-      <!-- Daryan Worya -->
-      <div class="daryan-parent-container">
-        <div class="daryan-child-container">
-          <img class="team-profile-picture" src="./images/daryan.jpg" alt="Daryan's profile image">
-          <h3 class="profile-title">Daryan Worya</h3>
-          <p class="profile-description">Co-Designer - Co-Backend</p>
-          <p>Daryan is...</p>
-        </div>
-      </div>
-  
-      <!-- Giorgio Donatelli -->
-      <div class="giorgio-parent-container">
-        <div class="giorgio-child-container">
-          <img class="team-profile-picture" src="./images/giorgio.jpg" alt="Giorgio's profile image">
-          <h3 class="profile-title">Giorgio Donatelli</h3>
-          <p class="profile-description">Lead Backend</p>
-          <p>Giorgio is...</p>
-        </div>
-      </div>
-  
-    </div>
-  
-    <div class="contact-page-parent-container" id="contact">
-  
-      <div class="contact-page-child-container">
-        <button type="button" class="social-media-logo">Continue with Google</button>
-        <button type="button" class="social-media-logo">Continue with
-          Facebook</button>
-        <button type="button" class="social-media-logo">Continue with Twitter</button>
-      </div>
-    </div>
-  
-    <script src="js/script.js" type="module"></script>
-  </body>
-  
-  </html>
-=======
 
 <head>
   <meta charset="utf-8" />
@@ -356,5 +176,4 @@
   <script src="js/script.js" type="module"></script>
 </body>
 
-</html>
->>>>>>> 9e360937
+</html>